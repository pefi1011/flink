--- conflicted
+++ resolved
@@ -89,11 +89,6 @@
 	 */
 	void checkpointDecisionRequired(final ExecutionVertex vertex, final ResourceUtilizationSnapshot rus) {
 		LOG.info("Checkpoint decision for vertex " + vertex + " required");
-<<<<<<< HEAD
-=======
-
-		// TODO: Provide sensible implementation here
->>>>>>> 5884f004
 
 		boolean checkpointDecision = getDecision(vertex, rus);
 		final ExecutionGraph graph = vertex.getExecutionGraph();
@@ -101,11 +96,7 @@
 		final List<CheckpointDecision> checkpointDecisionList = new SerializableArrayList<CheckpointDecision>();
 
 		synchronized (graph) {
-<<<<<<< HEAD
 			checkpointDecisionList.add(new CheckpointDecision(vertex.getID(), checkpointDecision));
-=======
-			checkpointDecisionList.add(new CheckpointDecision(vertex.getID(), false)); // Disabled checkpoints
->>>>>>> 5884f004
 			checkpointDecisions.put(vertex.getAllocatedResource().getInstance(), checkpointDecisionList);
 		}
 
