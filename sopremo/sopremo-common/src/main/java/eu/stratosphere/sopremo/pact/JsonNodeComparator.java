--- conflicted
+++ resolved
@@ -19,6 +19,7 @@
 import eu.stratosphere.sopremo.jsondatamodel.ObjectNode;
 import eu.stratosphere.sopremo.jsondatamodel.TextNode;
 import eu.stratosphere.util.reflect.BoundTypeUtil;
+import eu.stratosphere.util.reflect.ReflectUtil;
 
 public class JsonNodeComparator implements Comparator<JsonNode> {
 	public final static JsonNodeComparator INSTANCE = new JsonNodeComparator();
@@ -35,14 +36,7 @@
 				e.printStackTrace();
 			}
 
-<<<<<<< HEAD
-		ArrayNodeComparator arrayNodeComparator = new ArrayNodeComparator();
-		this.nodeComparators.put(ArrayNode.class, arrayNodeComparator);
-		this.nodeComparators.put(CompactArrayNode.class, arrayNodeComparator);
-		this.nodeComparators.put(StreamArrayNode.class, arrayNodeComparator);
-=======
 		this.nodeComparators.put(ArrayNode.class, ArrayNodeComparator.INSTANCE);
->>>>>>> 082f89a3
 
 		final Comparator<ObjectNode> cannotCompare = new Comparator<ObjectNode>() {
 			@Override
@@ -72,6 +66,8 @@
 	}
 
 	public final static class ArrayNodeComparator implements Comparator<JsonNode> {
+		public static final Comparator INSTANCE = new ArrayNodeComparator();
+
 		@Override
 		public int compare(final JsonNode value1, final JsonNode value2) {
 			final int size1 = ((ArrayNode) value1).size(), size2 = ((ArrayNode) value2).size();
